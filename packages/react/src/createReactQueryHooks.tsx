import {
  createTRPCClient,
  CreateTRPCClientOptions,
  TRPCClient,
  TRPCClientErrorLike,
  TRPCRequestOptions,
} from '@trpc/client';
import type {
  AnyRouter,
  inferHandlerInput,
  inferProcedureInput,
  inferProcedureOutput,
  inferSubscriptionOutput,
  ProcedureRecord,
  DataTransformer,
} from '@trpc/server';
import React, {
  ReactNode,
  useCallback,
  useEffect,
  useMemo,
  useState,
} from 'react';
import {
  hashQueryKey,
  QueryClient,
  useInfiniteQuery as __useInfiniteQuery,
  UseInfiniteQueryOptions,
  UseInfiniteQueryResult,
  useMutation as __useMutation,
  UseMutationOptions,
  UseMutationResult,
  useQuery as __useQuery,
  UseQueryOptions,
  UseQueryResult,
} from 'react-query';
<<<<<<< HEAD
import { DehydratedState } from 'react-query';
import { TRPCContext, TRPCContextState } from './internals/context';
=======
import { DehydratedState } from 'react-query/hydration';
import { SSRState, TRPCContext, TRPCContextState } from './internals/context';
>>>>>>> 502ed037

export type OutputWithCursor<TData, TCursor extends any = any> = {
  cursor: TCursor | null;
  data: TData;
};

export interface TRPCUseQueryBaseOptions extends TRPCRequestOptions {
  /**
   * Opt out of SSR for this query by passing `ssr: false`
   */
  ssr?: boolean;
}

export type { TRPCContextState, TRPCContext } from './internals/context';

export interface UseTRPCQueryOptions<TPath, TInput, TOutput, TError>
  extends UseQueryOptions<TOutput, TError, TOutput, [TPath, TInput]>,
    TRPCUseQueryBaseOptions {}

export interface UseTRPCInfiniteQueryOptions<TPath, TInput, TOutput, TError>
  extends UseInfiniteQueryOptions<
      TOutput,
      TError,
      TOutput,
      TOutput,
      [TPath, TInput]
    >,
    TRPCUseQueryBaseOptions {}

export interface UseTRPCMutationOptions<TInput, TError, TOutput>
  extends UseMutationOptions<TOutput, TError, TInput>,
    TRPCUseQueryBaseOptions {}

function getClientArgs<TPathAndInput extends unknown[], TOptions>(
  pathAndInput: TPathAndInput,
  opts: TOptions,
) {
  const [path, input] = pathAndInput;
  return [path, input, opts] as const;
}

type inferInfiniteQueryNames<TObj extends ProcedureRecord<any, any, any, any>> =
  {
    [TPath in keyof TObj]: inferProcedureInput<TObj[TPath]> extends {
      cursor?: any;
    }
      ? TPath
      : never;
  }[keyof TObj];

type inferProcedures<TObj extends ProcedureRecord<any, any, any, any>> = {
  [TPath in keyof TObj]: {
    input: inferProcedureInput<TObj[TPath]>;
    output: inferProcedureOutput<TObj[TPath]>;
  };
};

export interface CreateReactQueryHooksOptions {
  /**
   * Data transformer used for hydration and dehydration.
   */
  transformer?: DataTransformer;
}

export function createReactQueryHooks<
  TRouter extends AnyRouter,
  TSSRContext = unknown,
>(opts?: CreateReactQueryHooksOptions) {
  const transfomer: DataTransformer = opts?.transformer ?? {
    serialize: (v) => v,
    deserialize: (v) => v,
  };
  type TQueries = TRouter['_def']['queries'];
  type TSubscriptions = TRouter['_def']['subscriptions'];
  type TError = TRPCClientErrorLike<TRouter>;
  type TInfiniteQueryNames = inferInfiniteQueryNames<TQueries>;

  type TQueryValues = inferProcedures<TRouter['_def']['queries']>;
  type TMutationValues = inferProcedures<TRouter['_def']['mutations']>;

  type ProviderContext = TRPCContextState<TRouter, TSSRContext>;
  const Context = TRPCContext as React.Context<ProviderContext>;

  function createClient(
    opts: CreateTRPCClientOptions<TRouter>,
  ): TRPCClient<TRouter> {
    return createTRPCClient(opts);
  }

  function TRPCProvider(props: {
    queryClient: QueryClient;
    client: TRPCClient<TRouter>;
    children: ReactNode;
    /**
     * @deprecated
     */
    isPrepass?: boolean;
    ssrContext?: TSSRContext | null;
    ssrState?: SSRState;
  }) {
    const { client, queryClient, ssrContext } = props;
    const [ssrState, setSSRState] = useState<SSRState>(
      props.ssrState || (props.isPrepass ? 'prepass' : false),
    );
    useEffect(() => {
      // Only updating state to `mounted` if we are using SSR.
      // This makes it so we don't have an unnecessary re-render when opting out of SSR.
      setSSRState((state) => (state ? 'mounted' : false));
    }, []);
    return (
      <Context.Provider
        value={{
          queryClient,
          client,
          isPrepass: ssrState === 'prepass',
          ssrContext: ssrContext || null,
          ssrState,
          fetchQuery: useCallback(
            (pathAndInput, opts) => {
              return queryClient.fetchQuery(
                pathAndInput,
                () =>
                  (client as any).query(...getClientArgs(pathAndInput, opts)),
                opts,
              );
            },
            [client, queryClient],
          ),
          fetchInfiniteQuery: useCallback(
            (pathAndInput, opts) => {
              return queryClient.fetchInfiniteQuery(
                pathAndInput,
                ({ pageParam }) => {
                  const [path, input] = pathAndInput;
                  const actualInput = { ...(input as any), cursor: pageParam };
                  return (client as any).query(
                    ...getClientArgs([path, actualInput], opts),
                  );
                },
                opts,
              );
            },
            [client, queryClient],
          ),
          prefetchQuery: useCallback(
            (pathAndInput, opts) => {
              return queryClient.prefetchQuery(
                pathAndInput,
                () =>
                  (client as any).query(...getClientArgs(pathAndInput, opts)),
                opts,
              );
            },
            [client, queryClient],
          ),
          prefetchInfiniteQuery: useCallback(
            (pathAndInput, opts) => {
              return queryClient.prefetchInfiniteQuery(
                pathAndInput,
                ({ pageParam }) => {
                  const [path, input] = pathAndInput;
                  const actualInput = { ...(input as any), cursor: pageParam };
                  return (client as any).query(
                    ...getClientArgs([path, actualInput], opts),
                  );
                },
                opts,
              );
            },
            [client, queryClient],
          ),
          /**
           * @deprecated use `invalidateQueries`
           */
          invalidateQuery: useCallback(
            (...args: any[]) => queryClient.invalidateQueries(...args),
            [queryClient],
          ),
          invalidateQueries: useCallback(
            (...args: any[]) => queryClient.invalidateQueries(...args),
            [queryClient],
          ),
          refetchQueries: useCallback(
            (...args: any[]) => queryClient.refetchQueries(...args),
            [queryClient],
          ),
          cancelQuery: useCallback(
            (pathAndInput) => {
              return queryClient.cancelQueries(pathAndInput);
            },
            [queryClient],
          ),
          setQueryData: useCallback(
            (...args) => queryClient.setQueryData(...args),
            [queryClient],
          ),
          getQueryData: useCallback(
            (...args) => queryClient.getQueryData(...args),
            [queryClient],
          ),
          setInfiniteQueryData: useCallback(
            (...args) => {
              return queryClient.setQueryData(...args);
            },
            [queryClient],
          ),
          getInfiniteQueryData: useCallback(
            (...args) => queryClient.getQueryData(...args),
            [queryClient],
          ),
        }}
      >
        {props.children}
      </Context.Provider>
    );
  }

  function useContext() {
    return React.useContext(Context);
  }

  /**
   * Hack to make sure errors return `status`='error` when doing SSR
   * @link https://github.com/trpc/trpc/pull/1645
   */
  function useSSRQueryOptionsIfNeeded<
    TOptions extends { retryOnMount?: boolean } | undefined,
  >(pathAndInput: unknown[], opts: TOptions): TOptions {
    const { queryClient, ssrState } = useContext();
    return ssrState &&
      ssrState !== 'mounted' &&
      queryClient.getQueryCache().find(pathAndInput)?.state.status === 'error'
      ? {
          retryOnMount: false,
          ...opts,
        }
      : opts;
  }

  function useQuery<TPath extends keyof TQueryValues & string>(
    pathAndInput: [path: TPath, ...args: inferHandlerInput<TQueries[TPath]>],
    opts?: UseTRPCQueryOptions<
      TPath,
      TQueryValues[TPath]['input'],
      TQueryValues[TPath]['output'],
      TError
    >,
  ): UseQueryResult<TQueryValues[TPath]['output'], TError> {
    const { client, isPrepass, queryClient, prefetchQuery } = useContext();

    if (
      typeof window === 'undefined' &&
      isPrepass &&
      opts?.ssr !== false &&
      opts?.enabled !== false &&
      !queryClient.getQueryCache().find(pathAndInput)
    ) {
      prefetchQuery(pathAndInput as any, opts as any);
    }
    const actualOpts = useSSRQueryOptionsIfNeeded(pathAndInput, opts);

    return __useQuery(
      pathAndInput as any,
      () => (client as any).query(...getClientArgs(pathAndInput, actualOpts)),
      actualOpts,
    );
  }

  function useMutation<TPath extends keyof TMutationValues & string>(
    path: TPath | [TPath],
    opts?: UseTRPCMutationOptions<
      TMutationValues[TPath]['input'],
      TError,
      TMutationValues[TPath]['output']
    >,
  ): UseMutationResult<
    TMutationValues[TPath]['output'],
    TError,
    TMutationValues[TPath]['input']
  > {
    const { client } = useContext();

    return __useMutation((input) => {
      const actualPath = Array.isArray(path) ? path[0] : path;
      return (client.mutation as any)(actualPath, input);
    }, opts);
  }

  /* istanbul ignore next */
  /**
   * ⚠️⚠️⚠️⚠️⚠️⚠️⚠️⚠️⚠️⚠️⚠️⚠️⚠️⚠️⚠️⚠️⚠️⚠️⚠️⚠️⚠️⚠️⚠️⚠️⚠️⚠️⚠️⚠️⚠️⚠️⚠️⚠️⚠️⚠️⚠️⚠️⚠️⚠️⚠️⚠️⚠️⚠️⚠️⚠️⚠️⚠️⚠️⚠️⚠️⚠️⚠️⚠️⚠️⚠️⚠️⚠️⚠️⚠️⚠️⚠️⚠️⚠️
   *  **Experimental.** API might change without major version bump
   * ⚠️⚠️⚠️⚠️⚠️⚠️⚠️⚠️⚠️⚠️⚠️⚠️⚠️⚠️⚠️⚠️⚠️⚠️⚠️⚠️⚠️⚠️⚠️⚠️⚠️⚠️⚠️⚠️⚠️⚠️⚠️⚠️⚠️⚠️⚠️⚠️⚠️⚠️⚠️⚠️⚠️⚠️⚠️⚠️⚠️⚠️⚠️⚠️⚠️⚠️⚠️⚠️⚠️⚠️⚠️⚠️⚠️⚠️⚠️⚠️⚠️⚠
   */
  function useSubscription<
    TPath extends keyof TSubscriptions & string,
    TOutput extends inferSubscriptionOutput<TRouter, TPath>,
  >(
    pathAndInput: [
      path: TPath,
      ...args: inferHandlerInput<TSubscriptions[TPath]>
    ],
    opts: {
      enabled?: boolean;
      error?: (err: TError) => void;
      next: (data: TOutput) => void;
    },
  ) {
    const enabled = opts?.enabled ?? true;
    const queryKey = hashQueryKey(pathAndInput);
    const { client } = useContext();

    return useEffect(() => {
      if (!enabled) {
        return;
      }
      const [path, input] = pathAndInput;
      let isStopped = false;
      const subscription = client.subscription(
        path,
        (input ?? undefined) as any,
        {
          error: (err) => {
            if (!isStopped) {
              opts.error?.(err);
            }
          },
          next: (res) => {
            if (res.type === 'data' && !isStopped) {
              opts.next(res.data);
            }
          },
        },
      );
      return () => {
        isStopped = true;
        subscription.unsubscribe();
      };
      // eslint-disable-next-line react-hooks/exhaustive-deps
    }, [queryKey, enabled]);
  }

  function useInfiniteQuery<TPath extends TInfiniteQueryNames & string>(
    pathAndInput: [
      path: TPath,
      input: Omit<TQueryValues[TPath]['input'], 'cursor'>,
    ],
    opts?: UseTRPCInfiniteQueryOptions<
      TPath,
      Omit<TQueryValues[TPath]['input'], 'cursor'>,
      TQueryValues[TPath]['output'],
      TError
    >,
  ): UseInfiniteQueryResult<TQueryValues[TPath]['output'], TError> {
    const [path, input] = pathAndInput;
    const { client, isPrepass, prefetchInfiniteQuery, queryClient } =
      useContext();

    if (
      typeof window === 'undefined' &&
      isPrepass &&
      opts?.ssr !== false &&
      opts?.enabled !== false &&
      !queryClient.getQueryCache().find(pathAndInput)
    ) {
      prefetchInfiniteQuery(pathAndInput as any, opts as any);
    }

    const actualOpts = useSSRQueryOptionsIfNeeded(pathAndInput, opts);

    return __useInfiniteQuery(
      pathAndInput as any,
      ({ pageParam }) => {
        const actualInput = { ...((input as any) ?? {}), cursor: pageParam };
        return (client as any).query(
          ...getClientArgs([path, actualInput], actualOpts),
        );
      },
      actualOpts,
    );
  }
  function useDehydratedState(trpcState: DehydratedState | undefined) {
    const transformed: DehydratedState | undefined = useMemo(() => {
      if (!trpcState) {
        return trpcState;
      }

      return transfomer.deserialize(trpcState);
    }, [trpcState]);
    return transformed;
  }

  return {
    Provider: TRPCProvider,
    createClient,
    useContext,
    useQuery,
    useMutation,
    useSubscription,
    useDehydratedState,
    useInfiniteQuery,
  };
}<|MERGE_RESOLUTION|>--- conflicted
+++ resolved
@@ -7,12 +7,12 @@
 } from '@trpc/client';
 import type {
   AnyRouter,
+  DataTransformer,
   inferHandlerInput,
   inferProcedureInput,
   inferProcedureOutput,
   inferSubscriptionOutput,
   ProcedureRecord,
-  DataTransformer,
 } from '@trpc/server';
 import React, {
   ReactNode,
@@ -22,6 +22,7 @@
   useState,
 } from 'react';
 import {
+  DehydratedState,
   hashQueryKey,
   QueryClient,
   useInfiniteQuery as __useInfiniteQuery,
@@ -34,13 +35,7 @@
   UseQueryOptions,
   UseQueryResult,
 } from 'react-query';
-<<<<<<< HEAD
-import { DehydratedState } from 'react-query';
-import { TRPCContext, TRPCContextState } from './internals/context';
-=======
-import { DehydratedState } from 'react-query/hydration';
 import { SSRState, TRPCContext, TRPCContextState } from './internals/context';
->>>>>>> 502ed037
 
 export type OutputWithCursor<TData, TCursor extends any = any> = {
   cursor: TCursor | null;
@@ -54,7 +49,7 @@
   ssr?: boolean;
 }
 
-export type { TRPCContextState, TRPCContext } from './internals/context';
+export type { TRPCContext, TRPCContextState } from './internals/context';
 
 export interface UseTRPCQueryOptions<TPath, TInput, TOutput, TError>
   extends UseQueryOptions<TOutput, TError, TOutput, [TPath, TInput]>,
