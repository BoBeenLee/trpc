--- conflicted
+++ resolved
@@ -1,10 +1,6 @@
 {
   "name": "@trpc/client",
-<<<<<<< HEAD
-  "version": "8.1.4-alpha.1",
-=======
   "version": "8.1.4",
->>>>>>> e75b7282
   "description": "tRPC Client lib",
   "author": "KATT",
   "license": "MIT",
@@ -35,11 +31,7 @@
   ],
   "dependencies": {
     "@babel/runtime": "^7.9.0",
-<<<<<<< HEAD
-    "@trpc/server": "^8.1.4-alpha.1"
-=======
     "@trpc/server": "^8.1.4"
->>>>>>> e75b7282
   },
   "publishConfig": {
     "access": "public"
