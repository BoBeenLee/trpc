--- conflicted
+++ resolved
@@ -13,16 +13,12 @@
 import * as trpc from '../src';
 import { TRPCError } from '../src';
 import { applyWSSHandler } from '../src/adapters/ws';
-<<<<<<< HEAD
 import { Observable, observable } from '../src/observable';
-import { TRPCRequest, TRPCResult } from '../src/rpc';
-=======
 import {
   TRPCClientOutgoingMessage,
   TRPCRequestMessage,
   TRPCResultMessage,
 } from '../src/rpc';
->>>>>>> b59c49ad
 
 type Message = {
   id: string;
