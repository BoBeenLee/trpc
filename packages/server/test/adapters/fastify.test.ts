import { waitFor } from '@testing-library/react';
import AbortController from 'abort-controller';
import { EventEmitter } from 'events';
import { expectTypeOf } from 'expect-type';
import fastify from 'fastify';
import fp from 'fastify-plugin';
import ws from 'fastify-websocket';
import fetch from 'node-fetch';
import { z } from 'zod';
import { HTTPHeaders, createTRPCClient } from '../../../client/src';
import { httpLink } from '../../../client/src/links/httpLink';
import { splitLink } from '../../../client/src/links/splitLink';
import { createWSClient, wsLink } from '../../../client/src/links/wsLink';
import { inferAsyncReturnType, router } from '../../src';
import {
  CreateFastifyContextOptions,
  fastifyTRPCPlugin,
} from '../../src/adapters/fastify';
<<<<<<< HEAD
import { observable } from '../../src/observable';
import { TRPCResult } from '../../src/rpc';
=======
import { TRPCResultMessage } from '../../src/rpc';
>>>>>>> b59c49ad

const config = {
  port: 2022,
  logger: false,
  prefix: '/trpc',
};

function createContext({ req, res }: CreateFastifyContextOptions) {
  const user = { name: req.headers.username ?? 'anonymous' };
  return { req, res, user };
}

type Context = inferAsyncReturnType<typeof createContext>;

interface Message {
  id: string;
}

function createAppRouter() {
  const ee = new EventEmitter();
  const onNewMessageSubscription = jest.fn();
  const onSubscriptionEnded = jest.fn();
  const appRouter = router<Context>()
    .query('ping', {
      resolve() {
        return 'pong';
      },
    })
    .query('hello', {
      input: z
        .object({
          username: z.string().nullish(),
        })
        .nullish(),
      resolve({ input, ctx }) {
        return {
          text: `hello ${input?.username ?? ctx.user?.name ?? 'world'}`,
        };
      },
    })
    .mutation('post.edit', {
      input: z.object({
        id: z.string(),
        data: z.object({
          title: z.string(),
          text: z.string(),
        }),
      }),
      async resolve({ input, ctx }) {
        if (ctx.user.name === 'anonymous') {
          return { error: 'Unauthorized user' };
        }
        const { id, data } = input;
        return { id, ...data };
      },
    })
    .subscription('onMessage', {
      resolve() {
        const sub = observable<Message>((emit) => {
          const onMessage = (data: Message) => {
            emit.next(data);
          };
          ee.on('server:msg', onMessage);
          return () => {
            onSubscriptionEnded();
            ee.off('server:msg', onMessage);
          };
        });
        ee.emit('subscription:created');
        onNewMessageSubscription();
        return sub;
      },
    });

  return { appRouter, ee, onNewMessageSubscription, onSubscriptionEnded };
}

type CreateAppRouter = inferAsyncReturnType<typeof createAppRouter>;
type AppRouter = CreateAppRouter['appRouter'];

interface ServerOptions {
  appRouter: AppRouter;
  fastifyPluginWrapper?: boolean;
}

type PostPayload = { Body: { text: string; life: number } };

function createServer(opts: ServerOptions) {
  const instance = fastify({ logger: config.logger });

  const plugin = !!opts.fastifyPluginWrapper
    ? fp(fastifyTRPCPlugin)
    : fastifyTRPCPlugin;

  instance.register(ws);
  instance.register(plugin, {
    useWSS: true,
    prefix: config.prefix,
    trpcOptions: { router: opts.appRouter, createContext },
  });

  instance.get('/hello', async () => {
    return { hello: 'GET' };
  });

  instance.post<PostPayload>('/hello', async ({ body }) => {
    return { hello: 'POST', body };
  });

  const stop = () => {
    instance.close();
  };
  const start = async () => {
    try {
      await instance.listen(config.port);
    } catch (err) {
      instance.log.error(err);
    }
  };

  return { instance, start, stop };
}

interface ClientOptions {
  headers?: HTTPHeaders;
}

function createClient(opts: ClientOptions = {}) {
  const host = `localhost:${config.port}${config.prefix}`;
  const wsClient = createWSClient({ url: `ws://${host}` });
  const client = createTRPCClient<AppRouter>({
    headers: opts.headers,
    AbortController: AbortController as any,
    fetch: fetch as any,
    links: [
      splitLink({
        condition(op) {
          return op.type === 'subscription';
        },
        true: wsLink({ client: wsClient }),
        false: httpLink({ url: `http://${host}` }),
      }),
    ],
  });

  return { client, wsClient };
}

interface AppOptions {
  clientOptions?: ClientOptions;
  serverOptions?: Partial<ServerOptions>;
}

function createApp(opts: AppOptions = {}) {
  const { appRouter, ee } = createAppRouter();
  const { instance, start, stop } = createServer({
    ...(opts.serverOptions ?? {}),
    appRouter,
  });
  const { client } = createClient(opts.clientOptions);

  return { server: instance, start, stop, client, ee };
}

let app: inferAsyncReturnType<typeof createApp>;

describe('anonymous user', () => {
  beforeEach(async () => {
    app = createApp();
    await app.start();
  });

  afterEach(async () => {
    await app.stop();
  });

  test('fetch POST', async () => {
    const data = { text: 'life', life: 42 };
    const req = await fetch(`http://localhost:${config.port}/hello`, {
      method: 'POST',
      headers: {
        Accept: 'application/json',
        'Content-Type': 'application/json',
      },
      body: JSON.stringify(data),
    });
    // body should be object
    expect(await req.json()).toMatchInlineSnapshot(`
      Object {
        "body": Object {
          "life": 42,
          "text": "life",
        },
        "hello": "POST",
      }
    `);
  });

  test('query', async () => {
    expect(await app.client.query('ping')).toMatchInlineSnapshot(`"pong"`);
    expect(await app.client.query('hello')).toMatchInlineSnapshot(`
          Object {
            "text": "hello anonymous",
          }
      `);
    expect(
      await app.client.query('hello', {
        username: 'test',
      }),
    ).toMatchInlineSnapshot(`
          Object {
            "text": "hello test",
          }
      `);
  });

  test('mutation', async () => {
    expect(
      await app.client.mutation('post.edit', {
        id: '42',
        data: { title: 'new_title', text: 'new_text' },
      }),
    ).toMatchInlineSnapshot(`
      Object {
        "error": "Unauthorized user",
      }
    `);
  });

  test('subscription', async () => {
    app.ee.once('subscription:created', () => {
      setTimeout(() => {
        app.ee.emit('server:msg', {
          id: '1',
        });
        app.ee.emit('server:msg', {
          id: '2',
        });
      });
    });

    const next = jest.fn();
    const sub = app.client.subscription('onMessage', undefined, {
      next(data) {
        expectTypeOf(data).not.toBeAny();
        expectTypeOf(data).toMatchTypeOf<TRPCResultMessage<Message>>();
        next(data);
      },
    });

    await waitFor(() => {
      expect(next).toHaveBeenCalledTimes(3);
    });

    app.ee.emit('server:msg', {
      id: '3',
    });

    await waitFor(() => {
      expect(next).toHaveBeenCalledTimes(4);
    });

    expect(next.mock.calls).toMatchInlineSnapshot(`
      Array [
        Array [
          Object {
            "type": "started",
          },
        ],
        Array [
          Object {
            "data": Object {
              "id": "1",
            },
            "type": "data",
          },
        ],
        Array [
          Object {
            "data": Object {
              "id": "2",
            },
            "type": "data",
          },
        ],
        Array [
          Object {
            "data": Object {
              "id": "3",
            },
            "type": "data",
          },
        ],
      ]
    `);

    sub.unsubscribe();

    await waitFor(() => {
      expect(app.ee.listenerCount('server:msg')).toBe(0);
      expect(app.ee.listenerCount('server:error')).toBe(0);
    });
  });
});

describe('authorized user', () => {
  beforeEach(async () => {
    app = createApp({ clientOptions: { headers: { username: 'nyan' } } });
    await app.start();
  });

  afterEach(async () => {
    await app.stop();
  });

  test('query', async () => {
    expect(await app.client.query('hello')).toMatchInlineSnapshot(`
      Object {
        "text": "hello nyan",
      }
    `);
  });

  test('mutation', async () => {
    expect(
      await app.client.mutation('post.edit', {
        id: '42',
        data: { title: 'new_title', text: 'new_text' },
      }),
    ).toMatchInlineSnapshot(`
      Object {
        "id": "42",
        "text": "new_text",
        "title": "new_title",
      }
    `);
  });
});

describe('anonymous user with fastify-plugin', () => {
  beforeEach(async () => {
    app = createApp({ serverOptions: { fastifyPluginWrapper: true } });
    await app.start();
  });

  afterEach(async () => {
    await app.stop();
  });

  test('fetch GET', async () => {
    const req = await fetch(`http://localhost:${config.port}/hello`);
    expect(await req.json()).toEqual({ hello: 'GET' });
  });

  test('fetch POST', async () => {
    const data = { text: 'life', life: 42 };
    const req = await fetch(`http://localhost:${config.port}/hello`, {
      method: 'POST',
      headers: {
        Accept: 'application/json',
        'Content-Type': 'application/json',
      },
      body: JSON.stringify(data),
    });
    // body shoul be string
    expect(await req.json()).toMatchInlineSnapshot(`
      Object {
        "body": "{\\"text\\":\\"life\\",\\"life\\":42}",
        "hello": "POST",
      }
    `);
  });

  test('query', async () => {
    expect(await app.client.query('ping')).toMatchInlineSnapshot(`"pong"`);
    expect(await app.client.query('hello')).toMatchInlineSnapshot(`
          Object {
            "text": "hello anonymous",
          }
      `);
    expect(
      await app.client.query('hello', {
        username: 'test',
      }),
    ).toMatchInlineSnapshot(`
          Object {
            "text": "hello test",
          }
      `);
  });
});<|MERGE_RESOLUTION|>--- conflicted
+++ resolved
@@ -16,12 +16,8 @@
   CreateFastifyContextOptions,
   fastifyTRPCPlugin,
 } from '../../src/adapters/fastify';
-<<<<<<< HEAD
 import { observable } from '../../src/observable';
-import { TRPCResult } from '../../src/rpc';
-=======
 import { TRPCResultMessage } from '../../src/rpc';
->>>>>>> b59c49ad
 
 const config = {
   port: 2022,
