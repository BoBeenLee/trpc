--- conflicted
+++ resolved
@@ -1,10 +1,6 @@
 import * as trpc from '../src';
-<<<<<<< HEAD
-import { httpError, TRPCError } from '../src';
-=======
 import { TRPCError } from '../src';
 import { routerToServerAndClient } from './_testHelpers';
->>>>>>> d08bd12d
 
 test('is called if def first', async () => {
   const middleware = jest.fn();
