{
  "name": "@trpc/server",
<<<<<<< HEAD
  "version": "10.0.0-alpha.14",
=======
  "version": "10.0.0-alpha.15",
>>>>>>> 685ea531
  "description": "tRPC Server",
  "author": "KATT",
  "license": "MIT",
  "homepage": "https://trpc.io",
  "repository": {
    "type": "git",
    "url": "git+https://github.com/trpc/trpc.git",
    "directory": "packages/server"
  },
  "eslintConfig": {
    "rules": {
      "explicit-module-boundary-types": "off"
    }
  },
  "scripts": {
    "test": "jest",
    "build": "rollup -c"
  },
  "main": "dist/index.js",
  "module": "dist/index.mjs",
  "typings": "dist/index.d.ts",
  "exports": {
    ".": {
      "import": "./dist/index.mjs",
      "require": "./dist/index.js",
      "default": "./dist/index.js"
    },
    "./adapters/express": {
      "import": "./dist/adapters/express.mjs",
      "require": "./dist/adapters/express.js",
      "default": "./dist/adapters/express.js"
    },
    "./adapters/next": {
      "import": "./dist/adapters/next.mjs",
      "require": "./dist/adapters/next.js",
      "default": "./dist/adapters/next.js"
    },
    "./adapters/node-http": {
      "import": "./dist/adapters/node-http/index.mjs",
      "require": "./dist/adapters/node-http/index.js",
      "default": "./dist/adapters/node-http/index.js"
    },
    "./adapters/standalone": {
      "import": "./dist/adapters/standalone.mjs",
      "require": "./dist/adapters/standalone.js",
      "default": "./dist/adapters/standalone.js"
    },
    "./adapters/fastify": {
      "import": "./dist/adapters/fastify/index.mjs",
      "require": "./dist/adapters/fastify/index.js",
      "default": "./dist/adapters/fastify/index.js"
    },
    "./adapters/ws": {
      "import": "./dist/adapters/ws.mjs",
      "require": "./dist/adapters/ws.js",
      "default": "./dist/adapters/ws.js"
    },
    "./ws": {
      "import": "./dist/ws/index.mjs",
      "require": "./dist/ws/index.js",
      "default": "./dist/ws/index.js"
    },
    "./rpc": {
      "import": "./dist/rpc/index.mjs",
      "require": "./dist/rpc/index.js",
      "default": "./dist/rpc/index.js"
    }
  },
  "files": [
    "README.md",
    "dist",
    "adapters",
    "ws",
    "rpc",
    "src"
  ],
  "publishConfig": {
    "access": "public"
  },
  "devDependencies": {
    "@testing-library/jest-dom": "^5.14.1",
    "@testing-library/react": "^12.0.0",
    "@testing-library/user-event": "^13.2.1",
    "@types/express": "^4.17.12",
    "@types/hash-sum": "^1.0.0",
    "@types/ws": "^8.2.0",
    "abort-controller": "^3.0.0",
    "devalue": "^2.0.1",
    "express": "^4.17.1",
    "fastify": "^3.27.1",
    "fastify-plugin": "^3.0.1",
    "fastify-websocket": "^4.0.0",
    "hash-sum": "^2.0.0",
    "jest": "^27.1.0",
    "konn": "^0.7.0",
    "myzod": "^1.3.1",
    "next": "^12.0.1",
    "node-fetch": "^2.6.1",
    "superstruct": "^0.15.2",
    "typescript": "4.4.4",
    "ws": "^8.0.0",
    "yup": "^0.32.8",
    "zod": "^3.0.0"
  },
  "gitHead": "3b8e4ed00254f9c9816ffdc4d172c932ea62c3ae",
  "dependencies": {
    "tslib": "^2.1.0"
  }
}<|MERGE_RESOLUTION|>--- conflicted
+++ resolved
@@ -1,10 +1,6 @@
 {
   "name": "@trpc/server",
-<<<<<<< HEAD
-  "version": "10.0.0-alpha.14",
-=======
   "version": "10.0.0-alpha.15",
->>>>>>> 685ea531
   "description": "tRPC Server",
   "author": "KATT",
   "license": "MIT",
