--- conflicted
+++ resolved
@@ -290,12 +290,8 @@
     TContext,
     unknown,
     unknown,
-<<<<<<< HEAD
     Observable<unknown, unknown>,
-=======
-    Subscription<unknown>,
     unknown,
->>>>>>> 6650ad52
     unknown
   >,
   TErrorShape extends TRPCErrorShape<number>,
