{
  "name": "trpcroot",
  "private": true,
  "workspaces": {
    "packages": [
      "packages/*",
      "examples/*",
      "examples/.wip/*"
    ],
    "nohoist": [
      "**/@prisma",
      "**/@prisma/**"
    ]
  },
  "preconstruct": {
    "packages": [
      "packages/*"
    ]
  },
  "prettier": {
    "printWidth": 80,
    "trailingComma": "all",
    "endOfLine": "auto",
    "singleQuote": true
  },
  "resolutions": {
    "**/@typescript-eslint/eslint-plugin": "^4.11.1",
    "**/@typescript-eslint/parser": "^4.11.1"
  },
  "scripts": {
    "lerna": "lerna",
    "start": "preconstruct watch",
    "dev": "yarn start",
    "test": "cd packages/server && yarn jest",
    "lint": "eslint --ext \".js,.ts,.tsx\" --ignore-path .gitignore .",
    "lint-fix": "yarn lint --fix && manypkg fix",
    "postinstall": "preconstruct dev",
    "build": "preconstruct build",
    "test-dev-examples": "lerna exec --concurrency 1 --scope @examples/* --stream -- yarn test-dev",
    "build-examples": "lerna run build --scope @examples/* --stream",
    "test-examples": "lerna exec --concurrency 1 --scope @examples/* --stream -- yarn test-start",
    "prepublish": "yarn build",
    "example:express": "yarn --cwd examples/express-server dev",
    "example:todomvc": "yarn --cwd examples/next-prisma-todomvc dev",
    "example:chat": "yarn --cwd examples/next-chat dev",
    "example:standalone": "yarn --cwd examples/standalone-server dev",
    "changeset": "changeset",
    "release": "changeset publish",
    "version:canary": "changeset version --snapshot canary",
    "release:canary": "changeset publish --tag canary",
    "commit-date": "git log -n 1 --date=format:'%Y-%m-%d-%H-%M-%S' --pretty=format:'%ad'",
    "canary-preid": "echo \"$(yarn --silent current-branch)-$(yarn --silent commit-date)\"",
    "current-branch": "echo \"$(git rev-parse --abbrev-ref HEAD)\" | sed -E 's/refs\\/heads\\///' | sed -E 's/\\W|_/-/g'",
    "publish-canary": "lerna publish --canary --preid $(yarn --silent canary-preid) --dist-tag $(yarn --silent current-branch)"
  },
  "dependencies": {
    "@babel/core": "^7.15.5",
    "@babel/plugin-proposal-class-properties": "^7.14.5",
    "@babel/plugin-transform-runtime": "^7.15.0",
    "@babel/preset-env": "^7.15.4",
    "@babel/preset-react": "^7.14.5",
    "@babel/preset-typescript": "^7.15.0",
    "@changesets/changelog-github": "^0.4.1",
    "@changesets/cli": "^2.17.0",
    "@manypkg/cli": "^0.18.0",
    "@preconstruct/cli": "^2.1.1",
    "@testing-library/jest-dom": "^5.14.1",
    "@testing-library/react": "^12.0.0",
    "@testing-library/user-event": "^13.2.1",
    "@types/jest": "^27.0.1",
    "@types/react": "^17.0.20",
    "@types/react-dom": "^17.0.9",
    "@typescript-eslint/eslint-plugin": "^4.30.0",
    "babel-plugin-annotate-pure-calls": "^0.4.0",
    "babel-plugin-dev-expression": "^0.2.2",
    "eslint": "^7.32.0",
    "eslint-config-prettier": "^8.3.0",
    "eslint-plugin-prettier": "^4.0.0",
    "eslint-plugin-react": "^7.25.1",
    "eslint-plugin-react-hooks": "^4.2.0",
    "expect-type": "^0.12.0",
    "jest": "^27.1.0",
    "jsdom": "^17.0.0",
    "lerna": "^4.0.0",
<<<<<<< HEAD
    "playwright": "^1.8.0",
    "prettier": "^2.3.0",
    "react": "^17.0.1",
    "react-dom": "^17.0.1",
    "ts-jest": "^27.0.3",
    "typescript": "^4.4.2"
=======
    "playwright": "^1.14.1",
    "prettier": "^2.3.2",
    "react": "^17.0.2",
    "react-dom": "^17.0.2",
    "ts-jest": "^27.0.5",
    "typescript": "4.4.2"
>>>>>>> a7aae74e
  }
}<|MERGE_RESOLUTION|>--- conflicted
+++ resolved
@@ -82,20 +82,11 @@
     "jest": "^27.1.0",
     "jsdom": "^17.0.0",
     "lerna": "^4.0.0",
-<<<<<<< HEAD
-    "playwright": "^1.8.0",
-    "prettier": "^2.3.0",
-    "react": "^17.0.1",
-    "react-dom": "^17.0.1",
-    "ts-jest": "^27.0.3",
-    "typescript": "^4.4.2"
-=======
     "playwright": "^1.14.1",
     "prettier": "^2.3.2",
     "react": "^17.0.2",
     "react-dom": "^17.0.2",
     "ts-jest": "^27.0.5",
     "typescript": "4.4.2"
->>>>>>> a7aae74e
   }
 }