--- conflicted
+++ resolved
@@ -20,24 +20,15 @@
 
 ### Adding a subscription procedure
 
-<<<<<<< HEAD
-```tsx
-=======
-
 ```tsx title='server/router.ts'
->>>>>>> 6650ad52
 import * as trpc from '@trpc/server';
 import { EventEmitter } from 'events';
 
 // create a global event emitter (could be replaced by redis, etc)
 const ee = new EventEmitter();
 
-<<<<<<< HEAD
-trpc
+export const appRouter = trpc
   .router()
-=======
-export const appRouter = trpc.router()
->>>>>>> 6650ad52
   .subscription('onAdd', {
     resolve({ ctx }) {
       // `resolve()` is triggered for each client when they start subscribing `onAdd`
@@ -79,12 +70,7 @@
 yarn add ws
 ```
 
-<<<<<<< HEAD
-```ts
-=======
 ```ts title='server/wsServer.ts'
-import ws from 'ws';
->>>>>>> 6650ad52
 import { applyWSSHandler } from '@trpc/server/adapters/ws';
 import ws from 'ws';
 import { appRouter } from './routers/app';
